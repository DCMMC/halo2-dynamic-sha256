[package]
name = "halo2-dynamic-sha256"
version = "0.1.0"
edition = "2018"
authors = ["Sora Suegami"]
description = "SHA256 verification circuit in halo2 supporting dynamic length input."

# See more keys and their definitions at https://doc.rust-lang.org/cargo/reference/manifest.html

[dependencies]
<<<<<<< HEAD
halo2wrong = { git = "https://github.com/privacy-scaling-explorations/halo2wrong", version = "0.1.0", tag = "v2023_02_02" }
maingate = { git = "https://github.com/privacy-scaling-explorations/halo2wrong", version = "0.1.0", tag = "v2023_02_02" }
=======
# halo2wrong = { git = "https://github.com/privacy-scaling-explorations/halo2wrong", tag = "v2023_02_02" }
# maingate = { git = "https://github.com/privacy-scaling-explorations/halo2wrong", tag = "v2023_02_02" }
halo2-base = { version = "0.2.2", default-features = false, features = [
    "halo2-pse",
    "display",
], git = "https://github.com/axiom-crypto/halo2-lib.git" }
halo2-ecc = { version = "0.2.2", default-features = false, features = [
    "halo2-pse",
    "display",
], git = "https://github.com/axiom-crypto/halo2-lib.git" }
zkevm-circuits = { git = "https://github.com/SoraSuegami/zkevm-circuits.git", branch = "feat/simple_compression" }
# halo2_proofs = { git = "https://github.com/privacy-scaling-explorations/halo2.git", tag = "v2022_10_22" }
eth-types = { git = "https://github.com/SoraSuegami/zkevm-circuits.git", branch = "feat/simple_compression" }
log = "0.4"

# rand_xorshift = "0.3"
rand = "0.8"
num-bigint = { version = "0.4", features = ["rand"] }
sha2 = "0.10.6"
hex = "0.4.3"
>>>>>>> 37ed7e59

[dev-dependencies]
criterion = "0.4.0"

[[bench]]
name = "digest"
harness = false<|MERGE_RESOLUTION|>--- conflicted
+++ resolved
@@ -8,10 +8,6 @@
 # See more keys and their definitions at https://doc.rust-lang.org/cargo/reference/manifest.html
 
 [dependencies]
-<<<<<<< HEAD
-halo2wrong = { git = "https://github.com/privacy-scaling-explorations/halo2wrong", version = "0.1.0", tag = "v2023_02_02" }
-maingate = { git = "https://github.com/privacy-scaling-explorations/halo2wrong", version = "0.1.0", tag = "v2023_02_02" }
-=======
 # halo2wrong = { git = "https://github.com/privacy-scaling-explorations/halo2wrong", tag = "v2023_02_02" }
 # maingate = { git = "https://github.com/privacy-scaling-explorations/halo2wrong", tag = "v2023_02_02" }
 halo2-base = { version = "0.2.2", default-features = false, features = [
@@ -32,7 +28,6 @@
 num-bigint = { version = "0.4", features = ["rand"] }
 sha2 = "0.10.6"
 hex = "0.4.3"
->>>>>>> 37ed7e59
 
 [dev-dependencies]
 criterion = "0.4.0"
